from pathlib import Path
from skimage.feature import match_template
from multiprocessing.pool import Pool
from magicgui.widgets import SpinBox, ComboBox, CheckBox

import tifffile as tiff
import numpy as np
import multiprocessing
import napari
import six
import h5py

from .utils import TIFF_FILE_FORMAT_NO_PEAK, TIFF_FILE_FORMAT_PEAK

from ._deriving_widgets import (
    MM3Container,
    FOVChooser,
    PlanePicker,
    load_specs,
    information,
    warning,
    load_tiff,
)


def subtract_phase(
    alignment_pad: int, cropped_channel: np.ndarray, empty_channel: np.ndarray
) -> np.ndarray:
    """subtract_phase aligns and subtracts an empty phase contrast channel (trap) from a channel containing cells.
    The subtracted image returned is the same size as the image given. It may however include
    data points around the edge that are meaningless but not marked.
    """

    # this is for aligning the empty channel to the cell channel.
    ### Pad cropped channel.
    pad_size = alignment_pad  # pixel size to use for padding (amount that alignment could be off)
    padded_chnl = np.pad(cropped_channel, pad_size, mode="reflect")

    # ### Align channel to empty using match template.
    # use match template to get a correlation array and find the position of maximum overlap
    try:
        match_result = match_template(padded_chnl, empty_channel)
    except:
        information(
            "match_template failed. This is likely due to cropping issues with the image of the channel containing bacteria."
        )
        information(
            "Consider marking this channel as disabled in specs.yaml, or increasing the pad_size."
        )
        raise
    # get row and column of max correlation value in correlation array
    y, x = np.unravel_index(np.argmax(match_result), match_result.shape)

    # pad the empty channel according to alignment to be overlaid on padded channel.
    empty_paddings = [
        [y, padded_chnl.shape[0] - (y + empty_channel.shape[0])],
        [x, padded_chnl.shape[1] - (x + empty_channel.shape[1])],
    ]
    aligned_empty = np.pad(empty_channel, empty_paddings, mode="reflect")
    # now trim it off so it is the same size as the original channel
    aligned_empty = aligned_empty[pad_size : -1 * pad_size, pad_size : -1 * pad_size]

    ### Compute the difference between the empty and channel phase contrast images
    # subtract cropped cell image from empty channel.
    channel_subtracted = aligned_empty.astype("int32") - cropped_channel.astype("int32")
    # channel_subtracted = cropped_channel.astype('int32') - aligned_empty.astype('int32')

    # just zero out anything less than 0. This is what Sattar does
    channel_subtracted[channel_subtracted < 0] = 0
    channel_subtracted = channel_subtracted.astype("uint16")  # change back to 16bit

    return channel_subtracted


def subtract_phase_helper(all_args):
    return subtract_phase(*all_args)


def subtract_fluor(
    cropped_channel: np.ndarray, empty_channel: np.ndarray
) -> np.ndarray:
    """subtract_fluor does a simple subtraction of one image to another. Unlike subtract_phase,
    there is no alignment. Also, the empty channel is subtracted from the full channel.

    Parameters
    image_pair : tuple of length two with; (image, empty_mean)

    Returns
    channel_subtracted : np.array
        The subtracted image.
    """

    # check frame size of cropped channel and background, always keep crop channel size the same
    crop_size = np.shape(cropped_channel)[:2]
    empty_size = np.shape(empty_channel)[:2]
    if crop_size != empty_size:
        if crop_size[0] > empty_size[0] or crop_size[1] > empty_size[1]:
            pad_row_length = max(crop_size[0] - empty_size[0], 0)  # prevent negatives
            pad_column_length = max(crop_size[1] - empty_size[1], 0)
            empty_channel = np.pad(
                empty_channel,
                [
                    [
                        np.int(0.5 * pad_row_length),
                        pad_row_length - np.int(0.5 * pad_row_length),
                    ],
                    [
                        np.int(0.5 * pad_column_length),
                        pad_column_length - np.int(0.5 * pad_column_length),
                    ],
                    [0, 0],
                ],
                "edge",
            )
        empty_size = np.shape(empty_channel)[:2]
        if crop_size[0] < empty_size[0] or crop_size[1] < empty_size[1]:
            empty_channel = empty_channel[
                : crop_size[0],
                : crop_size[1],
            ]

    ### Compute the difference between the empty and channel phase contrast images
    # subtract cropped cell image from empty channel.
    channel_subtracted = cropped_channel.astype("int32") - empty_channel.astype("int32")
    # channel_subtracted = cropped_channel.astype('int32') - aligned_empty.astype('int32')

    # just zero out anything less than 0.
    channel_subtracted[channel_subtracted < 0] = 0
    channel_subtracted = channel_subtracted.astype("uint16")  # change back to 16bit
    return channel_subtracted


def subtract_fluor_helper(all_args):
    return subtract_fluor(*all_args)


# this function is used when one FOV doesn't have an empty
def copy_empty_stack(
    ana_dir: Path,
    experiment_name: str,
    empty_dir: Path,
    from_fov: int,
    to_fov: int,
    color="c1",
) -> None:
    """
    Copy an empty stack from one FOV to another.

    """

    # load empty stack from one FOV
    information(
        "Loading empty stack from FOV {} to save for FOV {}.".format(from_fov, to_fov)
    )
    empty_dir = ana_dir / "empties"
    empty_filename = TIFF_FILE_FORMAT_NO_PEAK % (
        experiment_name,
        from_fov,
        f"empty_{color}",
    )
    avg_empty_stack = load_tiff(empty_dir / empty_filename)

    # save out data
    # make new name and save it
    empty_filename = experiment_name + "_xy%03d_empty_%s.tif" % (
        to_fov,
        color,
    )
    tiff.imwrite(empty_dir / empty_filename, avg_empty_stack, compression=("zlib", 4))

    information("Saved empty channel for FOV %d." % to_fov)


# Do subtraction for an fov over many timepoints
def subtract_fov_stack(
    ana_dir: Path,
    experiment_name: str,
    alignment_pad: int,
    num_analyzers: int,
    sub_dir: Path,
    fov_id: int,
    specs: dict,
    color: str = "c1",
    method: str = "phase",
    preview: bool = False,
) -> bool:
    """
    For a given FOV, loads the precomputed empty stack and does subtraction on
    all peaks in the FOV designated to be analyzed
    """

    information("Subtracting peaks for FOV %d." % fov_id)

    empty_dir = ana_dir / "empties"
    empty_filename = TIFF_FILE_FORMAT_NO_PEAK % (
        experiment_name,
        fov_id,
        f"empty_{color}",
    )
    avg_empty_stack = load_tiff(empty_dir / empty_filename)

    # determine which peaks are to be analyzed
    ana_peak_ids = []
    for peak_id, spec in six.iteritems(specs[fov_id]):
        if spec == 1:  # 0 means it should be used for empty, -1 is ignore
            ana_peak_ids.append(peak_id)
    ana_peak_ids = sorted(ana_peak_ids)  # sort for repeatability
    information("Subtracting %d channels for FOV %d." % (len(ana_peak_ids), fov_id))

    # just break if there are to peaks to analyze
    if not ana_peak_ids:
        return False

    # load images for the peak and get phase images'
    for peak_id in ana_peak_ids:
        information("Subtracting peak %d." % peak_id)
        image_filename = TIFF_FILE_FORMAT_PEAK % (
            experiment_name,
            fov_id,
            peak_id,
            color,
        )
        image_data = load_tiff(ana_dir / "channels" / image_filename)
        # make a list for all time points to send to a multiprocessing pool
        # list will length of image_data with tuples (image, empty)
        # # set up multiprocessing pool to do subtraction. Should wait until finished
        pool = Pool(processes=num_analyzers)
        subtract_pairs = zip(image_data, avg_empty_stack)
<<<<<<< HEAD
        
        # set up multiprocessing pool to do subtraction. Should wait until finished
        pool = Pool(processes=params["num_analyzers"])

        if method == "phase":
            subtract_phase_args = [(params, pair[0], pair[1]) for pair in subtract_pairs]
=======
        if method == "phase":
            subtract_phase_args = [
                (alignment_pad, pair[0], pair[1]) for pair in subtract_pairs
            ]
>>>>>>> 572e466e
            subtracted_imgs = pool.map(
                subtract_phase_helper, subtract_phase_args, chunksize=10
            )
        elif method == "fluor":
            subtract_fl_args = [(pair[0], pair[1]) for pair in subtract_pairs]
            subtracted_imgs = pool.map(
                subtract_fluor_helper, subtract_fl_args, chunksize=10
            )

        pool.close()  # tells the process nothing more will be added.
        pool.join()  # blocks script until everything has been processed and workers exit

        # linear loop for debug
        # # stack them up along a time axis
        subtracted_stack = np.stack(subtracted_imgs, axis=0)

        # save out the subtracted stack
        sub_filename = experiment_name + "_xy%03d_p%04d_sub_%s.tif" % (
            fov_id,
            peak_id,
            color,
        )
        # TODO: Make this respect compression levels
        tiff.imwrite(
            sub_dir / sub_filename, subtracted_stack, compression=("zlib", 4)
        )  # save it

        if preview:
            napari.current_viewer().add_image(
                subtracted_stack,
                name="Subtracted" + "_xy%03d_p%04d" % (fov_id, peak_id),
                visible=True,
            )

        information("Saved subtracted channel %d." % peak_id)

    return True


# averages a list of empty channels
def average_empties(alignment_pad: int, imgs: list, align: bool = True) -> np.ndarray:
    """
    This function averages a set of images (empty channels) and returns a single image
    of the same size. It first aligns the images to the first image before averaging.

    Alignment is done by enlarging the first image using edge padding.
    Subsequent images are then aligned to this image and the offset recorded.
    These images are padded such that they are the same size as the first (padded) image but
    with the image in the correct (aligned) place. Edge padding is again used.
    The images are then placed in a stack and averaged. This image is trimmed so it is the size
    of the original images

    Called by
    average_empties_stack
    """

    aligned_imgs = []  # list contains the aligned, padded images

    if align:
        # pixel size to use for padding (amount that alignment could be off)
        pad_size = alignment_pad

        for n, img in enumerate(imgs):
            # if this is the first image, pad it and add it to the stack
            if n == 0:
                ref_img = np.pad(
                    img, pad_size, mode="reflect"
                )  # padded reference image
                aligned_imgs.append(ref_img)

            # otherwise align this image to the first padded image
            else:
                # find correlation between a convolution of img against the padded reference
                match_result = match_template(ref_img, img)

                # find index of highest correlation (relative to top left corner of img)
                y, x = np.unravel_index(np.argmax(match_result), match_result.shape)

                # pad img so it aligns and is the same size as reference image
                pad_img = np.pad(
                    img,
                    (
                        (y, ref_img.shape[0] - (y + img.shape[0])),
                        (x, ref_img.shape[1] - (x + img.shape[1])),
                    ),
                    mode="reflect",
                )
                aligned_imgs.append(pad_img)
    else:
        # don't align, just link the names to go forward easily
        aligned_imgs = imgs

    # stack the aligned data along 3rd axis
    aligned_imgs = np.dstack(aligned_imgs)
    # get a mean image along 3rd axis
    avg_empty = np.nanmean(aligned_imgs, axis=2)
    # trim off the padded edges (only if images were aligned, otherwise there was no padding)
    if align:
        avg_empty = avg_empty[pad_size : -1 * pad_size, pad_size : -1 * pad_size]
    # change type back to unsigned 16 bit not floats
    avg_empty = avg_empty.astype(dtype="uint16")

    return avg_empty


# average empty channels from stacks, making another TIFF stack
def average_empties_stack(
    ana_dir: Path,
    experiment_name: str,
    empty_dir: Path,
    fov_id: int,
    specs: dict,  # specifies if a channel is analyzed (1), ignored (-1), or reference empty (0)
    alignment_pad: int,
    color: str = "c1",
    align: bool = True,
) -> bool:
    """Takes the fov file name and the peak names of the designated empties,
    averages them and saves the image

    Saves empty stack to analysis folder, True upon success.
    """

    information("Creating average empty channel for FOV %d." % fov_id)

    # get peak ids of empty channels for this fov
    empty_peak_ids = []
    for peak_id, spec in six.iteritems(specs[fov_id]):
        if spec == 0:  # 0 means it should be used for empty
            empty_peak_ids.append(peak_id)
    empty_peak_ids = sorted(empty_peak_ids)  # sort for repeatability

    # depending on how many empties there are choose what to do
    # if there is no empty the user is going to have to copy another empty stack
    if len(empty_peak_ids) == 0:
        information("No empty channel designated for FOV %d." % fov_id)
        return False

    # if there is just one then you can just copy that channel
    elif len(empty_peak_ids) == 1:
        peak_id = empty_peak_ids[0]
        information("One empty channel (%d) designated for FOV %d." % (peak_id, fov_id))
        avg_empty_stack_filename = TIFF_FILE_FORMAT_PEAK % (
            experiment_name,
            fov_id,
            peak_id,
            color,
        )
        avg_empty_stack = load_tiff(ana_dir / "channels" / avg_empty_stack_filename)

    # but if there is more than one empty you need to align and average them per timepoint
    elif len(empty_peak_ids) > 1:
        # load the image stacks into memory
        empty_stacks = []  # list which holds phase image stacks of designated empties
        for peak_id in empty_peak_ids:
            # load data and append to list
            empty_stack_filename = TIFF_FILE_FORMAT_PEAK % (
                experiment_name,
                fov_id,
                peak_id,
                color,
            )
            image_data = load_tiff(ana_dir / "channels" / empty_stack_filename)
            empty_stacks.append(image_data)

        information(
            "%d empty channels designated for FOV %d." % (len(empty_stacks), fov_id)
        )

        # go through time points and create list of averaged empties
        avg_empty_stack = []  # list will be later concatenated into numpy array
        time_points = range(image_data.shape[0])  # index is time
        for t in time_points:
            # get images from one timepoint at a time and send to alignment and averaging
            imgs = [stack[t] for stack in empty_stacks]
            avg_empty = average_empties(alignment_pad, imgs, align=align)
            avg_empty_stack.append(avg_empty)

        # concatenate list and then save out to tiff stack
        avg_empty_stack = np.stack(avg_empty_stack, axis=0)

    # save out data
    # make new name and save it
    empty_filename = experiment_name + "_xy%03d_empty_%s.tif" % (
        fov_id,
        color,
    )
    tiff.imwrite(empty_dir / empty_filename, avg_empty_stack, compression=("zlib", 4))

    information("Saved empty channel for FOV %d." % fov_id)

    return True


def subtract(
    ana_dir: Path,
    experiment_name: str,
    fovs: list,
    alignment_pad: int,
    num_analyzers: int,
    subtraction_plane: str,
    fluor_mode: bool,
    preview=False,
):
    """subtract averages empty channels and then subtracts them from channels with cells"""

    # Load the project parameters file
    information("Loading experiment parameters.")

    viewer = napari.current_viewer()
    viewer.layers.clear()
    viewer.grid.enabled = True
    # Set the shape better here.
    viewer.grid.shape = (-1, 20)

    user_spec_fovs = set(fovs)

    sub_plane = subtraction_plane
    empty_dir = ana_dir / "empties"
    sub_dir = ana_dir / "subtracted"
    # Create folders for subtracted info if they don't exist
    if not empty_dir.exists():
        empty_dir.mkdir()
    if not sub_dir.exists():
        sub_dir.mkdir()

    # load specs file
    specs = load_specs(ana_dir)

    # make list of FOVs to process (keys of specs file)
    fov_id_list = set(sorted(specs.keys()))

    # remove fovs if the user specified so
    if user_spec_fovs:
        fov_id_list = fov_id_list.intersection(user_spec_fovs)

    information("Found %d FOVs to process." % len(fov_id_list))

    # determine if we are doing fluorescence or phase subtraction, and set flags
    align = True
    sub_method = "phase"
    if fluor_mode:
        align = False
        sub_method = "fluor"

    ### Make average empty channels ###############################################################
    information("Calculating averaged empties for channel {}.".format(sub_plane))

    need_empty = []  # list holds fov_ids of fov's that did not have empties
    for fov_id in fov_id_list:
        # send to function which will create empty stack for each fov.
        averaging_result = average_empties_stack(
            ana_dir,
            experiment_name,
            empty_dir,
            fov_id,
            specs,
            alignment_pad,
            color=sub_plane,
            align=align,
        )
        # add to list for FOVs that need to be given empties from other FOVs
        if not averaging_result:
            need_empty.append(fov_id)

    # deal with those problem FOVs without empties
    have_empty = list(fov_id_list.difference(set(need_empty)))  # fovs with empties
    if not have_empty:
        warning("No empty channels found. Return to channel selection")
        return

    for fov_id in need_empty:
        from_fov = min(
            have_empty, key=lambda x: abs(x - fov_id)
        )  # find closest FOV with an empty
        copy_result = copy_empty_stack(
            ana_dir, experiment_name, empty_dir, from_fov, fov_id, color=sub_plane
        )

    ### Subtract ##################################################################################
    information("Subtracting channels for channel {}.".format(sub_plane))
    for fov_id in fov_id_list:
        # send to function which will create empty stack for each fov.
        subtraction_result = subtract_fov_stack(
            ana_dir,
            experiment_name,
            alignment_pad,
            num_analyzers,
            sub_dir,
            fov_id,
            specs,
            color=sub_plane,
            method=sub_method,
            preview=preview,
        )
    information("Finished subtraction.")

    viewer = napari.current_viewer()


class Subtract(MM3Container):
    def create_widgets(self):
        """Overriding method. Serves as the widget constructor. See MM3Container for more details."""
        self.viewer.text_overlay.visible = False
        self.fov_widget = FOVChooser(self.valid_fovs)
        self.alignment_pad_widget = SpinBox(
            label="alignment pad",
            value=10,
            min=0,
            tooltip="Required. Padding for images. Larger => slower, but also larger => more tolerant of size differences between template and comparison image.",
        )
        self.mode_widget = ComboBox(
            choices=[
                "phase",
                "fluorescence",
            ],
            label="subtraction mode",
        )
        self.subtraction_plane_widget = PlanePicker(
            self.valid_planes, label="subtraction plane"
        )
        self.output_display_widget = CheckBox(label="display output")

        self.fov_widget.connect_callback(self.set_fovs)
        self.alignment_pad_widget.changed.connect(self.set_alignment_pad)
        self.subtraction_plane_widget.changed.connect(self.set_subtraction_plane)
        self.mode_widget.changed.connect(self.set_mode)

        self.append(self.fov_widget)
        self.append(self.alignment_pad_widget)
        self.append(self.mode_widget)
        self.append(self.subtraction_plane_widget)
        self.append(self.output_display_widget)

        self.set_fovs(self.valid_fovs)
        self.set_alignment_pad()
        self.set_mode()
        self.set_subtraction_plane()
        self.set_view_result()

    def run(self):
        """Overriding method. Perform mother machine analysis."""
        subtract(
            ana_dir=self.analysis_folder,
            experiment_name=self.experiment_name,
            fovs=self.fovs,
            alignment_pad=self.alignment_pad,
            num_analyzers=multiprocessing.cpu_count(),
            subtraction_plane=self.subtraction_plane,
            fluor_mode=self.fluor_mode,
            preview=self.view_result,
        )

    def set_fovs(self, fovs):
        self.fovs = fovs

    def set_alignment_pad(self):
        self.alignment_pad = self.alignment_pad_widget.value

    def set_subtraction_plane(self):
        self.subtraction_plane = self.subtraction_plane_widget.value

    def set_mode(self):
        self.fluor_mode = self.mode_widget.value == "fluorescence"

    def set_view_result(self):
        self.view_result = self.output_display_widget.value<|MERGE_RESOLUTION|>--- conflicted
+++ resolved
@@ -226,19 +226,14 @@
         # # set up multiprocessing pool to do subtraction. Should wait until finished
         pool = Pool(processes=num_analyzers)
         subtract_pairs = zip(image_data, avg_empty_stack)
-<<<<<<< HEAD
-        
+
         # set up multiprocessing pool to do subtraction. Should wait until finished
-        pool = Pool(processes=params["num_analyzers"])
-
-        if method == "phase":
-            subtract_phase_args = [(params, pair[0], pair[1]) for pair in subtract_pairs]
-=======
+        pool = Pool(processes=num_analyzers)
+
         if method == "phase":
             subtract_phase_args = [
                 (alignment_pad, pair[0], pair[1]) for pair in subtract_pairs
             ]
->>>>>>> 572e466e
             subtracted_imgs = pool.map(
                 subtract_phase_helper, subtract_phase_args, chunksize=10
             )
