--- conflicted
+++ resolved
@@ -639,13 +639,10 @@
 
     return fcells
 
-<<<<<<< HEAD
-def organize_cells_by_channel(Cells, specs):
-=======
+    return fcells
 
 @cellsmethod
 def organize_cells_by_channel(cells, specs) -> dict:
->>>>>>> 2c8d7302
     """
     Returns a nested dictionary where the keys are first
     the fov_id and then the peak_id (similar to specs),
